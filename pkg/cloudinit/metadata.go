--- conflicted
+++ resolved
@@ -22,11 +22,7 @@
 hostname: {{ .Hostname }}
 {{- if .ProviderIDInjection }}
 provider-id: proxmox://{{ .InstanceID }}
-<<<<<<< HEAD
-kubernetes-version: {{ .KubernetesVersion }}
-=======
 {{- end }}
->>>>>>> 96eeffdf
 `
 )
 
@@ -36,21 +32,12 @@
 }
 
 // NewMetadata returns a new Metadata object.
-<<<<<<< HEAD
-func NewMetadata(instanceID, hostname string, kubernetesVersion string) *Metadata {
-	ci := new(Metadata)
-	ci.data = BaseCloudInitData{
-		Hostname:          hostname,
-		InstanceID:        instanceID,
-		KubernetesVersion: kubernetesVersion,
-=======
 func NewMetadata(instanceID, hostname string, injectProviderID bool) *Metadata {
 	ci := new(Metadata)
 	ci.data = BaseCloudInitData{
 		Hostname:            hostname,
 		InstanceID:          instanceID,
 		ProviderIDInjection: injectProviderID,
->>>>>>> 96eeffdf
 	}
 	return ci
 }
