--- conflicted
+++ resolved
@@ -27,7 +27,6 @@
 local-hostname: proxmox-control-plane
 hostname: proxmox-control-plane
 provider-id: proxmox://9a82e2ca-4294-11ee-be56-0242ac120002
-kubernetes-version: v1.31.0
 `
 	expectedValidMetadataWithoutProviderID = `instance-id: 9a82e2ca-4294-11ee-be56-0242ac120002
 local-hostname: proxmox-control-plane
@@ -98,11 +97,7 @@
 
 	for n, tc := range cases {
 		t.Run(n, func(t *testing.T) {
-<<<<<<< HEAD
-			ci := NewMetadata(tc.args.instanceID, tc.args.hostname, "v1.31.0")
-=======
 			ci := NewMetadata(tc.args.instanceID, tc.args.hostname, tc.args.injectProviderID)
->>>>>>> 96eeffdf
 			metadata, err := ci.Render()
 			require.ErrorIs(t, err, tc.want.err)
 			require.Equal(t, tc.want.metadata, string(metadata))
