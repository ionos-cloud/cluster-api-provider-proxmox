--- conflicted
+++ resolved
@@ -192,7 +192,6 @@
 	// If the ProxmoxCluster doesn't have our finalizer, add it.
 	ctrlutil.AddFinalizer(clusterScope.ProxmoxCluster, infrav1alpha1.ClusterFinalizer)
 
-<<<<<<< HEAD
 	if clusterScope.ProxmoxCluster.Spec.ExternalManagedControlPlane {
 		if clusterScope.ProxmoxCluster.Spec.ControlPlaneEndpoint.Host == "" {
 			clusterScope.Logger.Info("ProxmoxCluster is not ready, missing or waiting for a ControlPlaneEndpoint host")
@@ -207,14 +206,13 @@
 
 			return ctrl.Result{Requeue: true}, nil
 		}
-=======
+
 	// when a Cluster is marked failed cause the Proxmox client is nil.
 	// the cluster doesn't reconcile the failed state if we restart the controller.
 	// so we need to check if the ProxmoxClient is not nil and the ProxmoxCluster has a failure reason.
 	err := r.reconcileFailedClusterState(clusterScope)
 	if err != nil {
 		return ctrl.Result{}, err
->>>>>>> a67b48d0
 	}
 
 	res, err := r.reconcileIPAM(ctx, clusterScope)
