/*
Copyright 2023-2024 IONOS Cloud.

Licensed under the Apache License, Version 2.0 (the "License");
you may not use this file except in compliance with the License.
You may obtain a copy of the License at

    http://www.apache.org/licenses/LICENSE-2.0

Unless required by applicable law or agreed to in writing, software
distributed under the License is distributed on an "AS IS" BASIS,
WITHOUT WARRANTIES OR CONDITIONS OF ANY KIND, either express or implied.
See the License for the specific language governing permissions and
limitations under the License.
*/

// Package vmservice implement Proxmox vm logic.
package vmservice

import (
	"context"
	"slices"

	"github.com/pkg/errors"
	corev1 "k8s.io/api/core/v1"
	"k8s.io/utils/ptr"
	clusterv1 "sigs.k8s.io/cluster-api/api/v1beta1"
	capierrors "sigs.k8s.io/cluster-api/errors"
	"sigs.k8s.io/cluster-api/util"
	"sigs.k8s.io/cluster-api/util/conditions"

	infrav1alpha1 "github.com/ionos-cloud/cluster-api-provider-proxmox/api/v1alpha1"
	"github.com/ionos-cloud/cluster-api-provider-proxmox/internal/inject"
	"github.com/ionos-cloud/cluster-api-provider-proxmox/internal/service/scheduler"
	"github.com/ionos-cloud/cluster-api-provider-proxmox/internal/service/taskservice"
	"github.com/ionos-cloud/cluster-api-provider-proxmox/pkg/proxmox"
	"github.com/ionos-cloud/cluster-api-provider-proxmox/pkg/proxmox/goproxmox"
	"github.com/ionos-cloud/cluster-api-provider-proxmox/pkg/scope"
)

const (
	// See the following link for a list of available config options:
	// https://pve.proxmox.com/pve-docs/api-viewer/index.html#/nodes/{node}/qemu/{vmid}/config

	optionSockets = "sockets"
	optionCores   = "cores"
	optionMemory  = "memory"
)

// ErrNoVMIDInRangeFree is returned if no free VMID is found in the specified vmIDRange.
var ErrNoVMIDInRangeFree = errors.New("No free vmid found in vmIDRange")

// ReconcileVM makes sure that the VM is in the desired state by:
//  1. Creating the VM if it does not exist, then...
//  2. Updating the VM with the bootstrap data, such as the cloud-init meta and user data, before...
//  3. Powering on the VM, and finally...
//  4. Returning the real-time state of the VM to the caller
func ReconcileVM(ctx context.Context, scope *scope.MachineScope) (infrav1alpha1.VirtualMachine, error) {
	// Initialize the result.
	vm := infrav1alpha1.VirtualMachine{
		Name:  scope.Name(),
		State: infrav1alpha1.VirtualMachineStatePending,
	}

	// If there is an in-flight task associated with this VM then do not
	// reconcile the VM until the task is completed.
	if inFlight, err := taskservice.ReconcileInFlightTask(ctx, scope); err != nil || inFlight {
		return vm, err
	}

	if requeue, err := ensureVirtualMachine(ctx, scope); err != nil || requeue {
		return vm, err
	}

	if requeue, err := reconcileVirtualMachineConfig(ctx, scope); err != nil || requeue {
		return vm, err
	}

	if err := reconcileDisks(ctx, scope); err != nil {
		return vm, err
	}

	if requeue, err := reconcileIPAddresses(ctx, scope); err != nil || requeue {
		return vm, err
	}

	if requeue, err := reconcileBootstrapData(ctx, scope); err != nil || requeue {
		return vm, err
	}

	if requeue, err := reconcilePowerState(ctx, scope); err != nil || requeue {
		return vm, err
	}

	if err := reconcileMachineAddresses(scope); err != nil {
		return vm, err
	}

	if requeue, err := checkCloudInitStatus(ctx, scope); err != nil || requeue {
		return vm, err
	}

	// if the root machine is ready, we can assume that the VM is ready as well.
	// unmount the cloud-init iso if it is still mounted.
	if scope.Machine.Status.BootstrapReady && scope.Machine.Status.NodeRef != nil {
		if err := unmountCloudInitISO(ctx, scope); err != nil {
			return vm, errors.Wrapf(err, "failed to unmount cloud-init iso for vm %s", scope.Name())
		}
	}

	vm.State = infrav1alpha1.VirtualMachineStateReady
	return vm, nil
}

func checkCloudInitStatus(ctx context.Context, machineScope *scope.MachineScope) (requeue bool, err error) {
	if !machineScope.VirtualMachine.IsRunning() {
		// skip if the vm is not running.
		return true, nil
	}

	if !machineScope.SkipQemuGuestCheck() {
		if err := machineScope.InfraCluster.ProxmoxClient.QemuAgentStatus(ctx, machineScope.VirtualMachine); err != nil {
			return true, errors.Wrap(err, "error waiting for agent")
		}
	}

	if !machineScope.SkipCloudInitCheck() {
		if running, err := machineScope.InfraCluster.ProxmoxClient.CloudInitStatus(ctx, machineScope.VirtualMachine); err != nil || running {
			if running {
				return true, nil
			}
			if errors.Is(goproxmox.ErrCloudInitFailed, err) {
				conditions.MarkFalse(machineScope.ProxmoxMachine, infrav1alpha1.VMProvisionedCondition, infrav1alpha1.VMProvisionFailedReason, clusterv1.ConditionSeverityError, err.Error())
				machineScope.SetFailureMessage(err)
				machineScope.SetFailureReason(capierrors.MachineStatusError("BootstrapFailed"))
			}
			return false, err
		}
	}

	return false, nil
}

// ensureVirtualMachine creates a Proxmox VM if it doesn't exist and updates the given MachineScope.
func ensureVirtualMachine(ctx context.Context, machineScope *scope.MachineScope) (requeue bool, err error) {
	// if there's an associated task, requeue.
	if machineScope.ProxmoxMachine.Status.TaskRef != nil {
		return true, nil
	}
	// Before going further, we need the VM's managed object reference.
	vmRef, err := FindVM(ctx, machineScope)
	if err != nil {
		switch {
		case errors.Is(err, ErrVMNotFound):
			if err := updateVMLocation(ctx, machineScope); err != nil {
				return false, errors.Wrap(err, "error trying to locate vm")
			}

			// we always want to trigger reconciliation at this point.
			return false, err
		case errors.Is(err, ErrVMNotInitialized):
			return true, err
		case !errors.Is(err, ErrVMNotCreated):
			return false, err
		}

		// Otherwise, this is a new machine and the VM should be created.
		// NOTE: We are setting this condition only in case it does not exist, so we avoid to get flickering LastConditionTime
		// in case of cloning errors or powering on errors.
		if !conditions.Has(machineScope.ProxmoxMachine, infrav1alpha1.VMProvisionedCondition) {
			conditions.MarkFalse(machineScope.ProxmoxMachine, infrav1alpha1.VMProvisionedCondition, infrav1alpha1.CloningReason, clusterv1.ConditionSeverityInfo, "")
		}

		// Create the VM.
		resp, err := createVM(ctx, machineScope)
		if err != nil {
			conditions.MarkFalse(machineScope.ProxmoxMachine, infrav1alpha1.VMProvisionedCondition, infrav1alpha1.CloningFailedReason, clusterv1.ConditionSeverityWarning, err.Error())
			return false, err
		}
		machineScope.Logger.V(4).Info("Task created", "taskID", resp.Task.ID)

		// make sure spec.VirtualMachineID is always set.
		machineScope.ProxmoxMachine.Status.TaskRef = ptr.To(string(resp.Task.UPID))
		machineScope.SetVirtualMachineID(resp.NewID)

		return true, nil
	}

	// make sure spec.providerID is always set.
	biosUUID := extractUUID(vmRef.VirtualMachineConfig.SMBios1)
	machineScope.SetProviderID(biosUUID)

	// setting the VirtualMachine object for completing the reconciliation.
	machineScope.SetVirtualMachine(vmRef)

	return false, nil
}

func reconcileDisks(ctx context.Context, machineScope *scope.MachineScope) error {
	machineScope.V(4).Info("reconciling disks")
	disks := machineScope.ProxmoxMachine.Spec.Disks
	if disks == nil {
		// nothing to do
		return nil
	}

	vm := machineScope.VirtualMachine
	if vm.IsRunning() || machineScope.ProxmoxMachine.Status.Ready {
		// We only want to do this before the machine was started or is ready
		return nil
	}

	if bv := disks.BootVolume; bv != nil {
		if err := machineScope.InfraCluster.ProxmoxClient.ResizeDisk(ctx, vm, bv.Disk, bv.FormatSize()); err != nil {
			machineScope.Error(err, "unable to set disk size", "vm", machineScope.VirtualMachine.VMID)
			return err
		}
	}

	return nil
}

func reconcileVirtualMachineConfig(ctx context.Context, machineScope *scope.MachineScope) (requeue bool, err error) {
	if machineScope.VirtualMachine.IsRunning() || machineScope.ProxmoxMachine.Status.Ready {
		// We only want to do this before the machine was started or is ready
		return false, nil
	}

	vmConfig := machineScope.VirtualMachine.VirtualMachineConfig

	// CPU & Memory
	var vmOptions []proxmox.VirtualMachineOption
	if value := machineScope.ProxmoxMachine.Spec.NumSockets; value > 0 && vmConfig.Sockets != int(value) {
		vmOptions = append(vmOptions, proxmox.VirtualMachineOption{Name: optionSockets, Value: value})
	}
	if value := machineScope.ProxmoxMachine.Spec.NumCores; value > 0 && vmConfig.Cores != int(value) {
		vmOptions = append(vmOptions, proxmox.VirtualMachineOption{Name: optionCores, Value: value})
	}
	if value := machineScope.ProxmoxMachine.Spec.MemoryMiB; value > 0 && int32(vmConfig.Memory) != value {
		vmOptions = append(vmOptions, proxmox.VirtualMachineOption{Name: optionMemory, Value: value})
	}

	// Network vmbrs.
	if machineScope.ProxmoxMachine.Spec.Network != nil && shouldUpdateNetworkDevices(machineScope) {
		// adding the default network device.
		vmOptions = append(vmOptions, proxmox.VirtualMachineOption{
			Name: infrav1alpha1.DefaultNetworkDevice,
			Value: formatNetworkDevice(
				*machineScope.ProxmoxMachine.Spec.Network.Default.Model,
				machineScope.ProxmoxMachine.Spec.Network.Default.Bridge,
				machineScope.ProxmoxMachine.Spec.Network.Default.MTU,
				machineScope.ProxmoxMachine.Spec.Network.Default.VLAN,
			),
		})

		// handing additional network devices.
		devices := machineScope.ProxmoxMachine.Spec.Network.AdditionalDevices
		for _, v := range devices {
			vmOptions = append(vmOptions, proxmox.VirtualMachineOption{
				Name:  v.Name,
				Value: formatNetworkDevice(*v.Model, v.Bridge, v.MTU, v.VLAN),
			})
		}
	}

	if len(vmOptions) == 0 {
		return false, nil
	}

	machineScope.V(4).Info("reconciling virtual machine config")

	task, err := machineScope.InfraCluster.ProxmoxClient.ConfigureVM(ctx, machineScope.VirtualMachine, vmOptions...)
	if err != nil {
		return false, errors.Wrapf(err, "failed to configure VM %s", machineScope.Name())
	}

	machineScope.ProxmoxMachine.Status.TaskRef = ptr.To(string(task.UPID))
	return true, nil
}

func reconcileMachineAddresses(scope *scope.MachineScope) error {
	addr, err := getMachineAddresses(scope)
	if err != nil {
		scope.Error(err, "failed to retrieve machine addresses")
		return err
	}

	scope.SetAddresses(addr)
	return nil
}

func getMachineAddresses(scope *scope.MachineScope) ([]clusterv1.MachineAddress, error) {
	if !machineHasIPAddress(scope.ProxmoxMachine) {
		return nil, errors.New("machine does not yet have an ip address")
	}

	if !scope.VirtualMachine.IsRunning() {
		return nil, errors.New("unable to apply configuration as long as the virtual machine is not running")
	}

	addresses := []clusterv1.MachineAddress{
		{
			Type:    clusterv1.MachineHostName,
			Address: scope.Name(),
		},
	}

	if scope.InfraCluster.ProxmoxCluster.Spec.IPv4Config != nil {
		addresses = append(addresses, clusterv1.MachineAddress{
			Type:    clusterv1.MachineInternalIP,
			Address: scope.ProxmoxMachine.Status.IPAddresses[infrav1alpha1.DefaultNetworkDevice].IPV4,
		})
	}

	if scope.InfraCluster.ProxmoxCluster.Spec.IPv6Config != nil {
		addresses = append(addresses, clusterv1.MachineAddress{
			Type:    clusterv1.MachineInternalIP,
			Address: scope.ProxmoxMachine.Status.IPAddresses[infrav1alpha1.DefaultNetworkDevice].IPV6,
		})
	}

	return addresses, nil
}

func createVM(ctx context.Context, scope *scope.MachineScope) (proxmox.VMCloneResponse, error) {
	vmid, err := getVMID(ctx, scope)
	if err != nil {
<<<<<<< HEAD
=======
		if errors.Is(err, ErrNoVMIDInRangeFree) {
			scope.SetFailureMessage(err)
			scope.SetFailureReason(capierrors.InsufficientResourcesMachineError)
		}
>>>>>>> 96eeffdf
		return proxmox.VMCloneResponse{}, err
	}

	options := proxmox.VMCloneRequest{
		Node:  scope.ProxmoxMachine.GetNode(),
		NewID: int(vmid),
		Name:  scope.ProxmoxMachine.GetName(),
	}

	if scope.ProxmoxMachine.Spec.Description != nil {
		options.Description = *scope.ProxmoxMachine.Spec.Description
	}
	if scope.ProxmoxMachine.Spec.Format != nil {
		options.Format = string(*scope.ProxmoxMachine.Spec.Format)
	}
	if scope.ProxmoxMachine.Spec.Full != nil {
		var full uint8
		if *scope.ProxmoxMachine.Spec.Full {
			full = 1
		}
		options.Full = full
	}
	if scope.ProxmoxMachine.Spec.Pool != nil {
		options.Pool = *scope.ProxmoxMachine.Spec.Pool
	}
	if scope.ProxmoxMachine.Spec.SnapName != nil {
		options.SnapName = *scope.ProxmoxMachine.Spec.SnapName
	}
	if scope.ProxmoxMachine.Spec.Storage != nil {
		options.Storage = *scope.ProxmoxMachine.Spec.Storage
	}
	if scope.ProxmoxMachine.Spec.Target != nil {
		options.Target = *scope.ProxmoxMachine.Spec.Target
	}

	if scope.InfraCluster.ProxmoxCluster.Status.NodeLocations == nil {
		scope.InfraCluster.ProxmoxCluster.Status.NodeLocations = new(infrav1alpha1.NodeLocations)
	}

	// if no target was specified but we have a set of nodes defined in the cluster spec, we want to evenly distribute
	// the nodes across the cluster.
	if scope.ProxmoxMachine.Spec.Target == nil && len(scope.InfraCluster.ProxmoxCluster.Spec.AllowedNodes) > 0 {
		// select next node as a target
		var err error
		options.Target, err = selectNextNode(ctx, scope)
		if err != nil {
			if errors.As(err, &scheduler.InsufficientMemoryError{}) {
				scope.SetFailureMessage(err)
				scope.SetFailureReason(capierrors.InsufficientResourcesMachineError)
			}
			return proxmox.VMCloneResponse{}, err
		}
	}

	templateID := scope.ProxmoxMachine.GetTemplateID()
	res, err := scope.InfraCluster.ProxmoxClient.CloneVM(ctx, int(templateID), options)
	if err != nil {
		return res, err
	}

	node := options.Target
	if node == "" {
		node = options.Node
	}

	scope.ProxmoxMachine.Status.ProxmoxNode = ptr.To(node)

	// if the creation was successful, we store the information about the node in the
	// cluster status
	scope.InfraCluster.ProxmoxCluster.AddNodeLocation(infrav1alpha1.NodeLocation{
		Machine: corev1.LocalObjectReference{Name: options.Name},
		Node:    node,
	}, util.IsControlPlaneMachine(scope.Machine))

	return res, scope.InfraCluster.PatchObject()
}

func getVMID(ctx context.Context, scope *scope.MachineScope) (int64, error) {
	if scope.ProxmoxMachine.Spec.VMIDRange != nil {
		vmIDRangeStart := scope.ProxmoxMachine.Spec.VMIDRange.Start
		vmIDRangeEnd := scope.ProxmoxMachine.Spec.VMIDRange.End
		if vmIDRangeStart != 0 && vmIDRangeEnd != 0 {
<<<<<<< HEAD
			// Get all used vmids from existing ProxmoxMachines
			usedVMIDs := []int64{}
			proxmoxMachines, err := scope.InfraCluster.ListProxmoxMachinesForCluster(ctx)
			if err != nil {
				return 0, err
			}
			for _, proxmoxMachine := range proxmoxMachines {
				if proxmoxMachine.GetVirtualMachineID() != -1 {
					usedVMIDs = append(usedVMIDs, proxmoxMachine.GetVirtualMachineID())
				}
			}
			// Get next free vmid from the range
			for i := vmIDRangeStart; i <= vmIDRangeEnd; i++ {
				if slices.Contains(usedVMIDs, i) {
					continue
				}
				if vmidFree, err := scope.InfraCluster.ProxmoxClient.CheckID(ctx, i); err == nil && vmidFree {
					return i, nil
				} else if err != nil {
					return 0, err
				}
			}
			// Fail if we can't find a free vmid in the range.
			return 0, ErrNoVMIDInRangeFree
=======
			return getNextFreeVMIDfromRange(ctx, scope, vmIDRangeStart, vmIDRangeEnd)
>>>>>>> 96eeffdf
		}
	}
	// If VMIDRange is not defined, return 0 to let luthermonson/go-proxmox get the next free id.
	return 0, nil
}

<<<<<<< HEAD
=======
func getNextFreeVMIDfromRange(ctx context.Context, scope *scope.MachineScope, vmIDRangeStart int64, vmIDRangeEnd int64) (int64, error) {
	usedVMIDs, err := getUsedVMIDs(ctx, scope)
	if err != nil {
		return 0, err
	}
	// Get next free vmid from the range
	for i := vmIDRangeStart; i <= vmIDRangeEnd; i++ {
		if slices.Contains(usedVMIDs, i) {
			continue
		}
		if vmidFree, err := scope.InfraCluster.ProxmoxClient.CheckID(ctx, i); err == nil && vmidFree {
			return i, nil
		} else if err != nil {
			return 0, err
		}
	}
	// Fail if we can't find a free vmid in the range.
	return 0, ErrNoVMIDInRangeFree
}

func getUsedVMIDs(ctx context.Context, scope *scope.MachineScope) ([]int64, error) {
	// Get all used vmids from existing ProxmoxMachines
	usedVMIDs := []int64{}
	proxmoxMachines, err := scope.InfraCluster.ListProxmoxMachinesForCluster(ctx)
	if err != nil {
		return usedVMIDs, err
	}
	for _, proxmoxMachine := range proxmoxMachines {
		if proxmoxMachine.GetVirtualMachineID() != -1 {
			usedVMIDs = append(usedVMIDs, proxmoxMachine.GetVirtualMachineID())
		}
	}
	return usedVMIDs, nil
}

>>>>>>> 96eeffdf
var selectNextNode = scheduler.ScheduleVM

func unmountCloudInitISO(ctx context.Context, machineScope *scope.MachineScope) error {
	return machineScope.InfraCluster.ProxmoxClient.UnmountCloudInitISO(ctx, machineScope.VirtualMachine, inject.CloudInitISODevice)
}<|MERGE_RESOLUTION|>--- conflicted
+++ resolved
@@ -325,13 +325,10 @@
 func createVM(ctx context.Context, scope *scope.MachineScope) (proxmox.VMCloneResponse, error) {
 	vmid, err := getVMID(ctx, scope)
 	if err != nil {
-<<<<<<< HEAD
-=======
 		if errors.Is(err, ErrNoVMIDInRangeFree) {
 			scope.SetFailureMessage(err)
 			scope.SetFailureReason(capierrors.InsufficientResourcesMachineError)
 		}
->>>>>>> 96eeffdf
 		return proxmox.VMCloneResponse{}, err
 	}
 
@@ -414,42 +411,13 @@
 		vmIDRangeStart := scope.ProxmoxMachine.Spec.VMIDRange.Start
 		vmIDRangeEnd := scope.ProxmoxMachine.Spec.VMIDRange.End
 		if vmIDRangeStart != 0 && vmIDRangeEnd != 0 {
-<<<<<<< HEAD
-			// Get all used vmids from existing ProxmoxMachines
-			usedVMIDs := []int64{}
-			proxmoxMachines, err := scope.InfraCluster.ListProxmoxMachinesForCluster(ctx)
-			if err != nil {
-				return 0, err
-			}
-			for _, proxmoxMachine := range proxmoxMachines {
-				if proxmoxMachine.GetVirtualMachineID() != -1 {
-					usedVMIDs = append(usedVMIDs, proxmoxMachine.GetVirtualMachineID())
-				}
-			}
-			// Get next free vmid from the range
-			for i := vmIDRangeStart; i <= vmIDRangeEnd; i++ {
-				if slices.Contains(usedVMIDs, i) {
-					continue
-				}
-				if vmidFree, err := scope.InfraCluster.ProxmoxClient.CheckID(ctx, i); err == nil && vmidFree {
-					return i, nil
-				} else if err != nil {
-					return 0, err
-				}
-			}
-			// Fail if we can't find a free vmid in the range.
-			return 0, ErrNoVMIDInRangeFree
-=======
 			return getNextFreeVMIDfromRange(ctx, scope, vmIDRangeStart, vmIDRangeEnd)
->>>>>>> 96eeffdf
 		}
 	}
 	// If VMIDRange is not defined, return 0 to let luthermonson/go-proxmox get the next free id.
 	return 0, nil
 }
 
-<<<<<<< HEAD
-=======
 func getNextFreeVMIDfromRange(ctx context.Context, scope *scope.MachineScope, vmIDRangeStart int64, vmIDRangeEnd int64) (int64, error) {
 	usedVMIDs, err := getUsedVMIDs(ctx, scope)
 	if err != nil {
@@ -485,7 +453,6 @@
 	return usedVMIDs, nil
 }
 
->>>>>>> 96eeffdf
 var selectNextNode = scheduler.ScheduleVM
 
 func unmountCloudInitISO(ctx context.Context, machineScope *scope.MachineScope) error {
