module github.com/ionos-cloud/cluster-api-provider-proxmox

go 1.22.0

<<<<<<< HEAD
toolchain go1.22.6

replace sigs.k8s.io/cluster-api => sigs.k8s.io/cluster-api v1.8.1
=======
replace sigs.k8s.io/cluster-api => sigs.k8s.io/cluster-api v1.8.0
>>>>>>> 7b75c862

replace github.com/google/cel-go => github.com/google/cel-go v0.17.8

require (
	github.com/go-logr/logr v1.4.2
	github.com/google/uuid v1.6.0
	github.com/jarcoal/httpmock v1.3.1
	github.com/luthermonson/go-proxmox v0.1.0
	github.com/onsi/ginkgo/v2 v2.19.1
<<<<<<< HEAD
	github.com/onsi/gomega v1.34.0
=======
	github.com/onsi/gomega v1.34.1
>>>>>>> 7b75c862
	github.com/pkg/errors v0.9.1
	github.com/spf13/pflag v1.0.5
	github.com/stretchr/testify v1.9.0
	go4.org/netipx v0.0.0-20230303233057-f1b76eb4bb35
<<<<<<< HEAD
	golang.org/x/tools v0.22.0
	k8s.io/api v0.30.3
	k8s.io/apimachinery v0.30.3
	k8s.io/client-go v0.30.3
	k8s.io/klog/v2 v2.120.1
	k8s.io/utils v0.0.0-20240102154912-e7106e64919e
	sigs.k8s.io/cluster-api v1.8.1
	sigs.k8s.io/cluster-api-ipam-provider-in-cluster v0.1.0
	sigs.k8s.io/cluster-api/test v1.8.0
	sigs.k8s.io/controller-runtime v0.18.5
=======
	golang.org/x/tools v0.24.0
	k8s.io/api v0.30.3
	k8s.io/apimachinery v0.30.3
	k8s.io/client-go v0.30.3
	k8s.io/klog/v2 v2.130.1
	k8s.io/utils v0.0.0-20240102154912-e7106e64919e
	sigs.k8s.io/cluster-api v1.8.0
	sigs.k8s.io/cluster-api-ipam-provider-in-cluster v0.1.0
	sigs.k8s.io/cluster-api/test v1.8.0
	sigs.k8s.io/controller-runtime v0.18.4
>>>>>>> 7b75c862
)

require (
	github.com/BurntSushi/toml v1.2.1 // indirect
	github.com/MakeNowJust/heredoc v1.0.0 // indirect
	github.com/Masterminds/goutils v1.1.1 // indirect
	github.com/Masterminds/semver/v3 v3.2.1 // indirect
	github.com/Masterminds/sprig/v3 v3.2.3 // indirect
	github.com/Microsoft/go-winio v0.5.0 // indirect
	github.com/NYTimes/gziphandler v1.1.1 // indirect
	github.com/ProtonMail/go-crypto v0.0.0-20230217124315-7d5c6f04bbb8 // indirect
	github.com/adrg/xdg v0.5.0 // indirect
	github.com/alessio/shellescape v1.4.1 // indirect
	github.com/antlr/antlr4/runtime/Go/antlr/v4 v4.0.0-20230305170008-8188dc5388df // indirect
	github.com/asaskevich/govalidator v0.0.0-20230301143203-a9d515a09cc2 // indirect
	github.com/beorn7/perks v1.0.1 // indirect
	github.com/blang/semver/v4 v4.0.0 // indirect
	github.com/buger/goterm v1.0.4 // indirect
	github.com/cenkalti/backoff/v4 v4.2.1 // indirect
	github.com/cespare/xxhash/v2 v2.2.0 // indirect
	github.com/cloudflare/circl v1.3.7 // indirect
	github.com/davecgh/go-spew v1.1.2-0.20180830191138-d8f796af33cc // indirect
	github.com/diskfs/go-diskfs v1.2.0 // indirect
	github.com/distribution/reference v0.6.0 // indirect
	github.com/docker/docker v27.1.1+incompatible // indirect
	github.com/docker/go-connections v0.5.0 // indirect
	github.com/docker/go-units v0.4.0 // indirect
	github.com/drone/envsubst/v2 v2.0.0-20210730161058-179042472c46 // indirect
	github.com/emicklei/go-restful/v3 v3.12.1 // indirect
	github.com/evanphx/json-patch v5.7.0+incompatible // indirect
	github.com/evanphx/json-patch/v5 v5.9.0 // indirect
	github.com/felixge/httpsnoop v1.0.4 // indirect
	github.com/fsnotify/fsnotify v1.7.0 // indirect
	github.com/go-logr/stdr v1.2.2 // indirect
	github.com/go-logr/zapr v1.3.0 // indirect
	github.com/go-openapi/jsonpointer v0.20.2 // indirect
	github.com/go-openapi/jsonreference v0.20.4 // indirect
	github.com/go-openapi/swag v0.22.7 // indirect
	github.com/go-task/slim-sprig/v3 v3.0.0 // indirect
	github.com/gobuffalo/flect v1.0.2 // indirect
	github.com/gogo/protobuf v1.3.2 // indirect
	github.com/golang/groupcache v0.0.0-20210331224755-41bb18bfe9da // indirect
	github.com/golang/protobuf v1.5.4 // indirect
	github.com/google/cel-go v0.18.2 // indirect
	github.com/google/gnostic-models v0.6.8 // indirect
	github.com/google/go-cmp v0.6.0 // indirect
	github.com/google/go-github/v53 v53.2.0 // indirect
	github.com/google/go-querystring v1.1.0 // indirect
	github.com/google/gofuzz v1.2.0 // indirect
	github.com/google/pprof v0.0.0-20240424215950-a892ee059fd6 // indirect
	github.com/google/safetext v0.0.0-20220905092116-b49f7bc46da2 // indirect
	github.com/gorilla/websocket v1.5.0 // indirect
	github.com/grpc-ecosystem/grpc-gateway/v2 v2.16.0 // indirect
	github.com/hashicorp/hcl v1.0.0 // indirect
	github.com/huandu/xstrings v1.4.0 // indirect
	github.com/imdario/mergo v0.3.16 // indirect
	github.com/inconshreveable/mousetrap v1.1.0 // indirect
	github.com/jinzhu/copier v0.3.4 // indirect
	github.com/josharian/intern v1.0.0 // indirect
	github.com/json-iterator/go v1.1.12 // indirect
	github.com/magefile/mage v1.14.0 // indirect
	github.com/magiconair/properties v1.8.7 // indirect
	github.com/mailru/easyjson v0.7.7 // indirect
	github.com/mattn/go-isatty v0.0.20 // indirect
	github.com/matttproud/golang_protobuf_extensions/v2 v2.0.0 // indirect
	github.com/mitchellh/copystructure v1.2.0 // indirect
	github.com/mitchellh/mapstructure v1.5.0 // indirect
	github.com/mitchellh/reflectwalk v1.0.2 // indirect
	github.com/moby/docker-image-spec v1.3.1 // indirect
	github.com/modern-go/concurrent v0.0.0-20180306012644-bacd9c7ef1dd // indirect
	github.com/modern-go/reflect2 v1.0.2 // indirect
	github.com/munnerz/goautoneg v0.0.0-20191010083416-a7dc8b61c822 // indirect
	github.com/opencontainers/go-digest v1.0.0 // indirect
	github.com/opencontainers/image-spec v1.0.2 // indirect
	github.com/pelletier/go-toml v1.9.5 // indirect
	github.com/pelletier/go-toml/v2 v2.2.2 // indirect
	github.com/pmezard/go-difflib v1.0.1-0.20181226105442-5d4384ee4fb2 // indirect
	github.com/prometheus/client_golang v1.18.0 // indirect
	github.com/prometheus/client_model v0.6.0 // indirect
	github.com/prometheus/common v0.45.0 // indirect
	github.com/prometheus/procfs v0.12.0 // indirect
	github.com/sagikazarmark/locafero v0.4.0 // indirect
	github.com/sagikazarmark/slog-shim v0.1.0 // indirect
	github.com/shopspring/decimal v1.3.1 // indirect
	github.com/sourcegraph/conc v0.3.0 // indirect
	github.com/spf13/afero v1.11.0 // indirect
	github.com/spf13/cast v1.6.0 // indirect
	github.com/spf13/cobra v1.8.1 // indirect
	github.com/spf13/viper v1.19.0 // indirect
	github.com/stoewer/go-strcase v1.3.0 // indirect
	github.com/stretchr/objx v0.5.2 // indirect
	github.com/subosito/gotenv v1.6.0 // indirect
	github.com/valyala/fastjson v1.6.4 // indirect
	go.opentelemetry.io/contrib/instrumentation/net/http/otelhttp v0.49.0 // indirect
	go.opentelemetry.io/otel v1.24.0 // indirect
	go.opentelemetry.io/otel/exporters/otlp/otlptrace v1.22.0 // indirect
	go.opentelemetry.io/otel/exporters/otlp/otlptrace/otlptracegrpc v1.20.0 // indirect
	go.opentelemetry.io/otel/metric v1.24.0 // indirect
	go.opentelemetry.io/otel/sdk v1.22.0 // indirect
	go.opentelemetry.io/otel/trace v1.24.0 // indirect
	go.opentelemetry.io/proto/otlp v1.0.0 // indirect
	go.uber.org/multierr v1.11.0 // indirect
	go.uber.org/zap v1.27.0 // indirect
<<<<<<< HEAD
	golang.org/x/crypto v0.25.0 // indirect
	golang.org/x/exp v0.0.0-20231226003508-02704c960a9b // indirect
	golang.org/x/mod v0.18.0 // indirect
	golang.org/x/net v0.27.0 // indirect
	golang.org/x/oauth2 v0.21.0 // indirect
	golang.org/x/sync v0.7.0 // indirect
	golang.org/x/sys v0.22.0 // indirect
	golang.org/x/term v0.22.0 // indirect
	golang.org/x/text v0.16.0 // indirect
=======
	golang.org/x/crypto v0.26.0 // indirect
	golang.org/x/exp v0.0.0-20240719175910-8a7402abbf56 // indirect
	golang.org/x/mod v0.20.0 // indirect
	golang.org/x/net v0.28.0 // indirect
	golang.org/x/oauth2 v0.21.0 // indirect
	golang.org/x/sync v0.8.0 // indirect
	golang.org/x/sys v0.23.0 // indirect
	golang.org/x/term v0.23.0 // indirect
	golang.org/x/text v0.17.0 // indirect
>>>>>>> 7b75c862
	golang.org/x/time v0.5.0 // indirect
	gomodules.xyz/jsonpatch/v2 v2.4.0 // indirect
	google.golang.org/genproto/googleapis/api v0.0.0-20240311132316-a219d84964c2 // indirect
	google.golang.org/genproto/googleapis/rpc v0.0.0-20240314234333-6e1732d8331c // indirect
	google.golang.org/grpc v1.62.2 // indirect
	google.golang.org/protobuf v1.34.1 // indirect
	gopkg.in/djherbis/times.v1 v1.2.0 // indirect
	gopkg.in/inf.v0 v0.9.1 // indirect
	gopkg.in/ini.v1 v1.67.0 // indirect
	gopkg.in/yaml.v2 v2.4.0 // indirect
	gopkg.in/yaml.v3 v3.0.1 // indirect
	k8s.io/apiextensions-apiserver v0.30.3 // indirect
	k8s.io/apiserver v0.30.3 // indirect
	k8s.io/cluster-bootstrap v0.30.3 // indirect
	k8s.io/component-base v0.30.3 // indirect
	k8s.io/kube-openapi v0.0.0-20240228011516-70dd3763d340 // indirect
	sigs.k8s.io/apiserver-network-proxy/konnectivity-client v0.30.0 // indirect
	sigs.k8s.io/json v0.0.0-20221116044647-bc3834ca7abd // indirect
	sigs.k8s.io/kind v0.23.0 // indirect
	sigs.k8s.io/structured-merge-diff/v4 v4.4.1 // indirect
	sigs.k8s.io/yaml v1.4.0 // indirect
)<|MERGE_RESOLUTION|>--- conflicted
+++ resolved
@@ -2,13 +2,9 @@
 
 go 1.22.0
 
-<<<<<<< HEAD
 toolchain go1.22.6
 
 replace sigs.k8s.io/cluster-api => sigs.k8s.io/cluster-api v1.8.1
-=======
-replace sigs.k8s.io/cluster-api => sigs.k8s.io/cluster-api v1.8.0
->>>>>>> 7b75c862
 
 replace github.com/google/cel-go => github.com/google/cel-go v0.17.8
 
@@ -18,38 +14,21 @@
 	github.com/jarcoal/httpmock v1.3.1
 	github.com/luthermonson/go-proxmox v0.1.0
 	github.com/onsi/ginkgo/v2 v2.19.1
-<<<<<<< HEAD
-	github.com/onsi/gomega v1.34.0
-=======
 	github.com/onsi/gomega v1.34.1
->>>>>>> 7b75c862
 	github.com/pkg/errors v0.9.1
 	github.com/spf13/pflag v1.0.5
 	github.com/stretchr/testify v1.9.0
 	go4.org/netipx v0.0.0-20230303233057-f1b76eb4bb35
-<<<<<<< HEAD
-	golang.org/x/tools v0.22.0
-	k8s.io/api v0.30.3
-	k8s.io/apimachinery v0.30.3
-	k8s.io/client-go v0.30.3
-	k8s.io/klog/v2 v2.120.1
-	k8s.io/utils v0.0.0-20240102154912-e7106e64919e
-	sigs.k8s.io/cluster-api v1.8.1
-	sigs.k8s.io/cluster-api-ipam-provider-in-cluster v0.1.0
-	sigs.k8s.io/cluster-api/test v1.8.0
-	sigs.k8s.io/controller-runtime v0.18.5
-=======
 	golang.org/x/tools v0.24.0
 	k8s.io/api v0.30.3
 	k8s.io/apimachinery v0.30.3
 	k8s.io/client-go v0.30.3
 	k8s.io/klog/v2 v2.130.1
 	k8s.io/utils v0.0.0-20240102154912-e7106e64919e
-	sigs.k8s.io/cluster-api v1.8.0
+	sigs.k8s.io/cluster-api v1.8.1
 	sigs.k8s.io/cluster-api-ipam-provider-in-cluster v0.1.0
 	sigs.k8s.io/cluster-api/test v1.8.0
-	sigs.k8s.io/controller-runtime v0.18.4
->>>>>>> 7b75c862
+	sigs.k8s.io/controller-runtime v0.18.5
 )
 
 require (
@@ -153,17 +132,6 @@
 	go.opentelemetry.io/proto/otlp v1.0.0 // indirect
 	go.uber.org/multierr v1.11.0 // indirect
 	go.uber.org/zap v1.27.0 // indirect
-<<<<<<< HEAD
-	golang.org/x/crypto v0.25.0 // indirect
-	golang.org/x/exp v0.0.0-20231226003508-02704c960a9b // indirect
-	golang.org/x/mod v0.18.0 // indirect
-	golang.org/x/net v0.27.0 // indirect
-	golang.org/x/oauth2 v0.21.0 // indirect
-	golang.org/x/sync v0.7.0 // indirect
-	golang.org/x/sys v0.22.0 // indirect
-	golang.org/x/term v0.22.0 // indirect
-	golang.org/x/text v0.16.0 // indirect
-=======
 	golang.org/x/crypto v0.26.0 // indirect
 	golang.org/x/exp v0.0.0-20240719175910-8a7402abbf56 // indirect
 	golang.org/x/mod v0.20.0 // indirect
@@ -173,7 +141,6 @@
 	golang.org/x/sys v0.23.0 // indirect
 	golang.org/x/term v0.23.0 // indirect
 	golang.org/x/text v0.17.0 // indirect
->>>>>>> 7b75c862
 	golang.org/x/time v0.5.0 // indirect
 	gomodules.xyz/jsonpatch/v2 v2.4.0 // indirect
 	google.golang.org/genproto/googleapis/api v0.0.0-20240311132316-a219d84964c2 // indirect
