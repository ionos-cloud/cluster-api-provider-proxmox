module github.com/ionos-cloud/cluster-api-provider-proxmox

go 1.22.0

replace sigs.k8s.io/cluster-api => sigs.k8s.io/cluster-api v1.8.3

replace github.com/google/cel-go => github.com/google/cel-go v0.17.8

require (
	github.com/go-logr/logr v1.4.2
	github.com/google/uuid v1.6.0
	github.com/jarcoal/httpmock v1.3.1
	github.com/luthermonson/go-proxmox v0.1.1
	github.com/onsi/ginkgo/v2 v2.20.2
	github.com/onsi/gomega v1.34.2
	github.com/pkg/errors v0.9.1
	github.com/spf13/pflag v1.0.5
	github.com/stretchr/testify v1.9.0
	go4.org/netipx v0.0.0-20230303233057-f1b76eb4bb35
<<<<<<< HEAD
	golang.org/x/tools v0.24.0
	k8s.io/api v0.30.3
	k8s.io/apimachinery v0.30.3
	k8s.io/client-go v0.30.3
	k8s.io/klog v1.0.0
=======
	golang.org/x/tools v0.25.0
	k8s.io/api v0.30.4
	k8s.io/apimachinery v0.30.4
	k8s.io/client-go v0.30.4
>>>>>>> 321d629f
	k8s.io/klog/v2 v2.130.1
	k8s.io/utils v0.0.0-20240102154912-e7106e64919e
	sigs.k8s.io/cluster-api v1.8.3
	sigs.k8s.io/cluster-api-ipam-provider-in-cluster v0.1.0
	sigs.k8s.io/cluster-api/test v1.8.3
	sigs.k8s.io/controller-runtime v0.18.5
)

require (
	github.com/BurntSushi/toml v1.4.0 // indirect
	github.com/MakeNowJust/heredoc v1.0.0 // indirect
	github.com/Masterminds/goutils v1.1.1 // indirect
	github.com/Masterminds/semver/v3 v3.2.1 // indirect
	github.com/Masterminds/sprig/v3 v3.2.3 // indirect
	github.com/Microsoft/go-winio v0.5.0 // indirect
	github.com/ProtonMail/go-crypto v0.0.0-20230217124315-7d5c6f04bbb8 // indirect
	github.com/adrg/xdg v0.5.0 // indirect
	github.com/alessio/shellescape v1.4.2 // indirect
	github.com/antlr/antlr4/runtime/Go/antlr/v4 v4.0.0-20230305170008-8188dc5388df // indirect
	github.com/asaskevich/govalidator v0.0.0-20230301143203-a9d515a09cc2 // indirect
	github.com/beorn7/perks v1.0.1 // indirect
	github.com/blang/semver/v4 v4.0.0 // indirect
	github.com/buger/goterm v1.0.4 // indirect
	github.com/cenkalti/backoff/v4 v4.2.1 // indirect
	github.com/cespare/xxhash/v2 v2.2.0 // indirect
	github.com/cloudflare/circl v1.3.7 // indirect
	github.com/davecgh/go-spew v1.1.2-0.20180830191138-d8f796af33cc // indirect
	github.com/diskfs/go-diskfs v1.2.0 // indirect
	github.com/distribution/reference v0.6.0 // indirect
	github.com/docker/docker v27.1.1+incompatible // indirect
	github.com/docker/go-connections v0.5.0 // indirect
	github.com/docker/go-units v0.4.0 // indirect
	github.com/drone/envsubst/v2 v2.0.0-20210730161058-179042472c46 // indirect
	github.com/emicklei/go-restful/v3 v3.12.1 // indirect
	github.com/evanphx/json-patch v5.7.0+incompatible // indirect
	github.com/evanphx/json-patch/v5 v5.9.0 // indirect
	github.com/felixge/httpsnoop v1.0.4 // indirect
	github.com/fsnotify/fsnotify v1.7.0 // indirect
	github.com/go-logr/stdr v1.2.2 // indirect
	github.com/go-logr/zapr v1.3.0 // indirect
	github.com/go-openapi/jsonpointer v0.20.2 // indirect
	github.com/go-openapi/jsonreference v0.20.4 // indirect
	github.com/go-openapi/swag v0.22.7 // indirect
	github.com/go-task/slim-sprig/v3 v3.0.0 // indirect
	github.com/gobuffalo/flect v1.0.2 // indirect
	github.com/gogo/protobuf v1.3.2 // indirect
	github.com/golang/groupcache v0.0.0-20210331224755-41bb18bfe9da // indirect
	github.com/golang/protobuf v1.5.4 // indirect
	github.com/google/cel-go v0.18.2 // indirect
	github.com/google/gnostic-models v0.6.8 // indirect
	github.com/google/go-cmp v0.6.0 // indirect
	github.com/google/go-github/v53 v53.2.0 // indirect
	github.com/google/go-querystring v1.1.0 // indirect
	github.com/google/gofuzz v1.2.0 // indirect
	github.com/google/pprof v0.0.0-20240827171923-fa2c70bbbfe5 // indirect
	github.com/google/safetext v0.0.0-20220905092116-b49f7bc46da2 // indirect
	github.com/gorilla/websocket v1.5.0 // indirect
	github.com/grpc-ecosystem/grpc-gateway/v2 v2.16.0 // indirect
	github.com/hashicorp/hcl v1.0.0 // indirect
	github.com/huandu/xstrings v1.4.0 // indirect
	github.com/imdario/mergo v0.3.16 // indirect
	github.com/inconshreveable/mousetrap v1.1.0 // indirect
	github.com/jinzhu/copier v0.3.4 // indirect
	github.com/josharian/intern v1.0.0 // indirect
	github.com/json-iterator/go v1.1.12 // indirect
	github.com/magefile/mage v1.14.0 // indirect
	github.com/magiconair/properties v1.8.7 // indirect
	github.com/mailru/easyjson v0.7.7 // indirect
	github.com/mattn/go-isatty v0.0.20 // indirect
	github.com/matttproud/golang_protobuf_extensions/v2 v2.0.0 // indirect
	github.com/mitchellh/copystructure v1.2.0 // indirect
	github.com/mitchellh/mapstructure v1.5.0 // indirect
	github.com/mitchellh/reflectwalk v1.0.2 // indirect
	github.com/moby/docker-image-spec v1.3.1 // indirect
	github.com/modern-go/concurrent v0.0.0-20180306012644-bacd9c7ef1dd // indirect
	github.com/modern-go/reflect2 v1.0.2 // indirect
	github.com/munnerz/goautoneg v0.0.0-20191010083416-a7dc8b61c822 // indirect
	github.com/opencontainers/go-digest v1.0.0 // indirect
	github.com/opencontainers/image-spec v1.0.2 // indirect
	github.com/pelletier/go-toml v1.9.5 // indirect
	github.com/pelletier/go-toml/v2 v2.2.2 // indirect
	github.com/pmezard/go-difflib v1.0.1-0.20181226105442-5d4384ee4fb2 // indirect
	github.com/prometheus/client_golang v1.18.0 // indirect
	github.com/prometheus/client_model v0.6.0 // indirect
	github.com/prometheus/common v0.45.0 // indirect
	github.com/prometheus/procfs v0.12.0 // indirect
	github.com/sagikazarmark/locafero v0.4.0 // indirect
	github.com/sagikazarmark/slog-shim v0.1.0 // indirect
	github.com/shopspring/decimal v1.3.1 // indirect
	github.com/sourcegraph/conc v0.3.0 // indirect
	github.com/spf13/afero v1.11.0 // indirect
	github.com/spf13/cast v1.6.0 // indirect
	github.com/spf13/cobra v1.8.1 // indirect
	github.com/spf13/viper v1.19.0 // indirect
	github.com/stoewer/go-strcase v1.3.0 // indirect
	github.com/stretchr/objx v0.5.2 // indirect
	github.com/subosito/gotenv v1.6.0 // indirect
	github.com/valyala/fastjson v1.6.4 // indirect
	go.opentelemetry.io/contrib/instrumentation/net/http/otelhttp v0.49.0 // indirect
	go.opentelemetry.io/otel v1.24.0 // indirect
	go.opentelemetry.io/otel/exporters/otlp/otlptrace v1.22.0 // indirect
	go.opentelemetry.io/otel/exporters/otlp/otlptrace/otlptracegrpc v1.20.0 // indirect
	go.opentelemetry.io/otel/metric v1.24.0 // indirect
	go.opentelemetry.io/otel/sdk v1.22.0 // indirect
	go.opentelemetry.io/otel/trace v1.24.0 // indirect
	go.opentelemetry.io/proto/otlp v1.0.0 // indirect
	go.uber.org/multierr v1.11.0 // indirect
	go.uber.org/zap v1.27.0 // indirect
	golang.org/x/crypto v0.27.0 // indirect
	golang.org/x/exp v0.0.0-20240719175910-8a7402abbf56 // indirect
	golang.org/x/mod v0.21.0 // indirect
	golang.org/x/net v0.29.0 // indirect
	golang.org/x/oauth2 v0.21.0 // indirect
	golang.org/x/sync v0.8.0 // indirect
	golang.org/x/sys v0.25.0 // indirect
	golang.org/x/term v0.24.0 // indirect
	golang.org/x/text v0.18.0 // indirect
	golang.org/x/time v0.5.0 // indirect
	gomodules.xyz/jsonpatch/v2 v2.4.0 // indirect
	google.golang.org/genproto/googleapis/api v0.0.0-20240311132316-a219d84964c2 // indirect
	google.golang.org/genproto/googleapis/rpc v0.0.0-20240314234333-6e1732d8331c // indirect
	google.golang.org/grpc v1.62.2 // indirect
	google.golang.org/protobuf v1.34.1 // indirect
	gopkg.in/djherbis/times.v1 v1.2.0 // indirect
	gopkg.in/inf.v0 v0.9.1 // indirect
	gopkg.in/ini.v1 v1.67.0 // indirect
	gopkg.in/yaml.v2 v2.4.0 // indirect
	gopkg.in/yaml.v3 v3.0.1 // indirect
	k8s.io/apiextensions-apiserver v0.30.3 // indirect
	k8s.io/apiserver v0.30.3 // indirect
	k8s.io/cluster-bootstrap v0.30.3 // indirect
	k8s.io/component-base v0.30.3 // indirect
	k8s.io/kube-openapi v0.0.0-20240228011516-70dd3763d340 // indirect
	sigs.k8s.io/apiserver-network-proxy/konnectivity-client v0.30.0 // indirect
	sigs.k8s.io/json v0.0.0-20221116044647-bc3834ca7abd // indirect
	sigs.k8s.io/kind v0.24.0 // indirect
	sigs.k8s.io/structured-merge-diff/v4 v4.4.1 // indirect
	sigs.k8s.io/yaml v1.4.0 // indirect
)<|MERGE_RESOLUTION|>--- conflicted
+++ resolved
@@ -17,18 +17,10 @@
 	github.com/spf13/pflag v1.0.5
 	github.com/stretchr/testify v1.9.0
 	go4.org/netipx v0.0.0-20230303233057-f1b76eb4bb35
-<<<<<<< HEAD
-	golang.org/x/tools v0.24.0
-	k8s.io/api v0.30.3
-	k8s.io/apimachinery v0.30.3
-	k8s.io/client-go v0.30.3
-	k8s.io/klog v1.0.0
-=======
 	golang.org/x/tools v0.25.0
 	k8s.io/api v0.30.4
 	k8s.io/apimachinery v0.30.4
 	k8s.io/client-go v0.30.4
->>>>>>> 321d629f
 	k8s.io/klog/v2 v2.130.1
 	k8s.io/utils v0.0.0-20240102154912-e7106e64919e
 	sigs.k8s.io/cluster-api v1.8.3
