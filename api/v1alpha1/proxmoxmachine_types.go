/*
Copyright 2023-2024 IONOS Cloud.

Licensed under the Apache License, Version 2.0 (the "License");
you may not use this file except in compliance with the License.
You may obtain a copy of the License at

    http://www.apache.org/licenses/LICENSE-2.0

Unless required by applicable law or agreed to in writing, software
distributed under the License is distributed on an "AS IS" BASIS,
WITHOUT WARRANTIES OR CONDITIONS OF ANY KIND, either express or implied.
See the License for the specific language governing permissions and
limitations under the License.
*/

package v1alpha1

import (
	"fmt"
	"time"

	corev1 "k8s.io/api/core/v1"
	metav1 "k8s.io/apimachinery/pkg/apis/meta/v1"
	clusterv1 "sigs.k8s.io/cluster-api/api/v1beta1"
	clusterapierrors "sigs.k8s.io/cluster-api/errors"
)

const (
	// ProxmoxMachineKind is the ProxmoxMachine kind.
	ProxmoxMachineKind = "ProxmoxMachine"

	// MachineFinalizer allows cleaning up resources associated with a
	// ProxmoxMachine before removing it from the API Server.
	MachineFinalizer = "proxmoxmachine.infrastructure.cluster.x-k8s.io"

	// DefaultReconcilerRequeue is the default value for the reconcile retry.
	DefaultReconcilerRequeue = 10 * time.Second

	// DefaultNetworkDevice is the default network device name.
	DefaultNetworkDevice = "net0"

	// DefaultSuffix is the default suffix for the network device.
	DefaultSuffix = "inet"

	// IPV4Format is the IP v4 format.
	IPV4Format = "v4"

	// IPV6Format is the IP v6 format.
	IPV6Format = "v6"
)

// ProxmoxMachineChecks defines possibibles checks to skip.
type ProxmoxMachineChecks struct {
	// Skip checking CloudInit which can be very useful for specific Operating Systems like TalOS
	// +optional
	SkipCloudInitStatus *bool `json:"skipCloudInitStatus,omitempty"`
	// Skip checking QEMU Agent readiness which can be very useful for specific Operating Systems like TalOS
	// +optional
	SkipQemuGuestAgent *bool `json:"skipQemuGuestAgent,omitempty"`
}

// ProxmoxMachineSpec defines the desired state of a ProxmoxMachine.
type ProxmoxMachineSpec struct {
	VirtualMachineCloneSpec `json:",inline"`

	// ProviderID is the virtual machine BIOS UUID formatted as
	// proxmox://6c3fa683-bef9-4425-b413-eaa45a9d6191
	// +optional
	ProviderID *string `json:"providerID,omitempty"`

	// VirtualMachineID is the Proxmox identifier for the ProxmoxMachine VM.
	// +optional
	VirtualMachineID *int64 `json:"virtualMachineID,omitempty"`

	// NumSockets is the number of CPU sockets in a virtual machine.
	// Defaults to the property value in the template from which the virtual machine is cloned.
	// +kubebuilder:validation:Minimum=1
	// +optional
	NumSockets int32 `json:"numSockets,omitempty"`

	// NumCores is the number of cores per CPU socket in a virtual machine.
	// Defaults to the property value in the template from which the virtual machine is cloned.
	// +kubebuilder:validation:Minimum=1
	// +optional
	NumCores int32 `json:"numCores,omitempty"`

	// MemoryMiB is the size of a virtual machine's memory, in MiB.
	// Defaults to the property value in the template from which the virtual machine is cloned.
	// +kubebuilder:validation:MultipleOf=8
	// +optional
	MemoryMiB int32 `json:"memoryMiB,omitempty"`

	// Disks contains a set of disk configuration options,
	// which will be applied before the first startup.
	//
	// +optional
	Disks *Storage `json:"disks,omitempty"`

	// Network is the network configuration for this machine's VM.
	// +optional
	Network *NetworkSpec `json:"network,omitempty"`

	// VMIDRange is the range of VMIDs to use for VMs.
	// +optional
	// +kubebuilder:validation:XValidation:rule="self.end >= self.start",message="end should be greater than or equal to start"
	VMIDRange *VMIDRange `json:"vmIDRange,omitempty"`

<<<<<<< HEAD
=======
	// Checks defines possibles checks to skip.
	// +optional
>>>>>>> 96eeffdf
	Checks *ProxmoxMachineChecks `json:"checks,omitempty"`

	// MetadataSettings defines the metadata settings for this machine's VM.
	// +optional
	MetadataSettings *MetadataSettings `json:"metadataSettings,omitempty"`
}

// Storage is the physical storage on the node.
type Storage struct {
	// BootVolume defines the storage size for the boot volume.
	// This field is optional, and should only be set if you want
	// to change the size of the boot volume.
	// +kubebuilder:validation:XValidation:rule="self == oldSelf",message="Value is immutable"
	// +optional
	BootVolume *DiskSize `json:"bootVolume,omitempty"`

	// TODO Intended to add handling for additional volumes,
	// which will be added to the node.
	// e.g. AdditionalVolumes []DiskSize.
}

// DiskSize is contains values for the disk device and size.
type DiskSize struct {
	// Disk is the name of the disk device, that should be resized.
	// Example values are: ide[0-3], scsi[0-30], sata[0-5].
	Disk string `json:"disk"`

	// Size defines the size in gigabyte.
	//
	// As Proxmox does not support shrinking, the size
	// must be bigger than the already configured size in the
	// template.
	//
	// +kubebuilder:validation:Minimum=5
	SizeGB int32 `json:"sizeGb"`
}

// TargetFileStorageFormat the target format of the cloned disk.
type TargetFileStorageFormat string

// Supported disk formats.
const (
	TargetStorageFormatRaw   TargetFileStorageFormat = "raw"
	TargetStorageFormatQcow2 TargetFileStorageFormat = "qcow2"
	TargetStorageFormatVmdk  TargetFileStorageFormat = "vmdk"
)

// VirtualMachineCloneSpec is information used to clone a virtual machine.
type VirtualMachineCloneSpec struct {
	// SourceNode is the initially selected proxmox node.
	// This node will be used to locate the template VM, which will
	// be used for cloning operations.
	//
	// Cloning will be performed according to the configuration.
	// Setting the `Target` field will tell Proxmox to clone the
	// VM on that target node.
	//
	// When Target is not set and the ProxmoxCluster contains
	// a set of `AllowedNodes`, the algorithm will instead evenly
	// distribute the VMs across the nodes from that list.
	//
	// If neither a `Target` nor `AllowedNodes` was set, the VM
	// will be cloned onto the same node as SourceNode.
	//
	// +kubebuilder:validation:MinLength=1
	SourceNode string `json:"sourceNode"`

	// TemplateID the vm_template vmid used for cloning a new VM.
	// +optional
	TemplateID *int32 `json:"templateID,omitempty"`

	// Description for the new VM.
	// +optional
	Description *string `json:"description,omitempty"`

	// Format for file storage. Only valid for full clone.
	// +kubebuilder:validation:Enum=raw;qcow2;vmdk
	// +kubebuilder:default=raw
	// +optional
	Format *TargetFileStorageFormat `json:"format,omitempty"`

	// Full Create a full copy of all disks.
	// This is always done when you clone a normal VM.
	// Create a Full clone by default.
	// +kubebuilder:default=true
	// +optional
	Full *bool `json:"full,omitempty"`

	// Pool Add the new VM to the specified pool.
	// +optional
	Pool *string `json:"pool,omitempty"`

	// SnapName The name of the snapshot.
	// +optional
	SnapName *string `json:"snapName,omitempty"`

	// Storage for full clone.
	// +optional
	Storage *string `json:"storage,omitempty"`

	// Target node. Only allowed if the original VM is on shared storage.
	// +optional
	Target *string `json:"target,omitempty"`
}

// NetworkSpec defines the virtual machine's network configuration.
type NetworkSpec struct {
	// Default is the default network device,
	// which will be used for the primary network interface.
	// net0 is always the default network device.
	// +optional
	Default *NetworkDevice `json:"default,omitempty"`

	// AdditionalDevices defines additional network devices bound to the virtual machine.
	// +optional
	// +listType=map
	// +listMapKey=name
	AdditionalDevices []AdditionalNetworkDevice `json:"additionalDevices,omitempty"`

	// VirtualNetworkDevices defines virtual network devices (e.g. bridges, vlans ...).
	VirtualNetworkDevices `json:",inline"`
}

// InterfaceConfig contains all configurables a network interface can have.
type InterfaceConfig struct {
	// IPv4PoolRef is a reference to an IPAM Pool resource, which exposes IPv4 addresses.
	// The network device will use an available IP address from the referenced pool.
	// This can be combined with `IPv6PoolRef` in order to enable dual stack.
	// +optional
	// +kubebuilder:validation:XValidation:rule="self.apiGroup == 'ipam.cluster.x-k8s.io'",message="ipv4PoolRef allows only IPAM apiGroup ipam.cluster.x-k8s.io"
	// +kubebuilder:validation:XValidation:rule="self.kind == 'InClusterIPPool' || self.kind == 'GlobalInClusterIPPool'",message="ipv4PoolRef allows either InClusterIPPool or GlobalInClusterIPPool"
	IPv4PoolRef *corev1.TypedLocalObjectReference `json:"ipv4PoolRef,omitempty"`

	// IPv6PoolRef is a reference to an IPAM pool resource, which exposes IPv6 addresses.
	// The network device will use an available IP address from the referenced pool.
	// this can be combined with `IPv4PoolRef` in order to enable dual stack.
	// +optional
	// +kubebuilder:validation:XValidation:rule="self.apiGroup == 'ipam.cluster.x-k8s.io'",message="ipv6PoolRef allows only IPAM apiGroup ipam.cluster.x-k8s.io"
	// +kubebuilder:validation:XValidation:rule="self.kind == 'InClusterIPPool' || self.kind == 'GlobalInClusterIPPool'",message="ipv6PoolRef allows either InClusterIPPool or GlobalInClusterIPPool"
	IPv6PoolRef *corev1.TypedLocalObjectReference `json:"ipv6PoolRef,omitempty"`

	// DNSServers contains information about nameservers to be used for this interface.
	// If this field is not set, it will use the default dns servers from the ProxmoxCluster.
	// +optional
	// +kubebuilder:validation:MinItems=1
	DNSServers []string `json:"dnsServers,omitempty"`

	// Routing is the common spec of routes and routing policies to all interfaces and VRFs.
	Routing `json:",inline"`

	// LinkMTU is the network device Maximum Transmission Unit.
	// +optional
	LinkMTU MTU `json:"linkMtu,omitempty"`
}

// Routing is shared fields across devices and VRFs.
type Routing struct {
	// Routes are the routes associated with this interface.
	// +optional
	// +kubebuilder:validation:MinItems=1
	Routes []RouteSpec `json:"routes,omitempty"`

	// RoutingPolicy is an interface-specific policy inserted into FIB (forwarding information base).
	// +optional
	// +kubebuilder:validation:MinItems=1
	RoutingPolicy []RoutingPolicySpec `json:"routingPolicy,omitempty"`
}

// RouteSpec describes an IPv4/IPv6 Route.
type RouteSpec struct {
	// To is the subnet to be routed.
	// +optional
	To string `json:"to,omitempty"`
	// Via is the gateway to the subnet.
	// +optional
	Via string `json:"via,omitempty"`
	// Metric is the priority of the route in the routing table.
	// +optional
	Metric uint32 `json:"metric,omitempty"`
	// Table is the routing table used for this route.
	// +optional
	Table uint32 `json:"table,omitempty"`
}

// RoutingPolicySpec is a Linux FIB rule.
type RoutingPolicySpec struct {
	// To is the subnet of the target.
	// +optional
	To string `json:"to,omitempty"`

	// From is the subnet of the source.
	// +optional
	From string `json:"from,omitempty"`

	// Table is the routing table ID.
	// when used in the networks, the value should be the VRF Table.
	// +optional
	Table *uint32 `json:"table,omitempty"`

	// Priority is the position in the ip rule FIB table.
	// +kubebuilder:validation:Maximum=4294967295
	// +kubebuilder:validation:XValidation:message="Cowardly refusing to insert FIB rule matching kernel rules",rule="(self > 0 && self < 32765) || (self > 32766)"
	// +optional
	Priority uint32 `json:"priority,omitempty"`
}

// VRFDevice defines Virtual Routing Flow devices.
type VRFDevice struct {
	// Interfaces is the list of proxmox network devices managed by this virtual device.
	Interfaces []string `json:"interfaces,omitempty"`

	// Name is the virtual network device name.
	// Must be unique within the virtual machine.
	// +kubebuilder:validation:MinLength=3
	Name string `json:"name"`

	// Table is the ID of the routing table used for the l3mdev vrf device.
	// +kubebuilder:validation:Maximum=4294967295
	// +kubebuilder:validation:XValidation:message="Cowardly refusing to insert l3mdev rules into kernel tables",rule="(self > 0 && self < 254) || (self > 255)"
	Table uint32 `json:"table"`

	// Routing is the common spec of routes and routing policies to all interfaces and VRFs.
	Routing `json:",inline"`
}

// VirtualNetworkDevices defines Linux software networking devices.
type VirtualNetworkDevices struct {
	// Definition of a VRF Device.
	// +optional
	// +listType=map
	// +listMapKey=name
	VRFs []VRFDevice `json:"vrfs,omitempty"`
}

// NetworkDevice defines the required details of a virtual machine network device.
type NetworkDevice struct {
	// Bridge is the network bridge to attach to the machine.
	// +kubebuilder:validation:MinLength=1
	Bridge string `json:"bridge"`

	// Model is the network device model.
	// +optional
	// +kubebuilder:validation:Enum=e1000;virtio;rtl8139;vmxnet3
	// +kubebuilder:default=virtio
	Model *string `json:"model,omitempty"`

	// MTU is the network device Maximum Transmission Unit.
	// When set to 1, virtio devices inherit the MTU value from the underlying bridge.
	// +optional
	MTU MTU `json:"mtu,omitempty"`

	// VLAN is the network L2 VLAN.
	// +optional
	// +kubebuilder:validation:Minimum=1
	// +kubebuilder:validation:Maximum=4094
	VLAN *uint16 `json:"vlan,omitempty"`
}

// MTU is the network device Maximum Transmission Unit. MTUs below 1280 break IPv6.
// +optional
// +kubebuilder:validation:XValidation:rule="self == 1 || ( self >= 576 && self <= 65520)",message="invalid MTU value"
type MTU *uint16

// AdditionalNetworkDevice the definition of a Proxmox network device.
// +kubebuilder:validation:XValidation:rule="self.ipv4PoolRef != null || self.ipv6PoolRef != null",message="at least one pool reference must be set, either ipv4PoolRef or ipv6PoolRef"
type AdditionalNetworkDevice struct {
	NetworkDevice `json:",inline"`

	// Name is the network device name.
	// Must be unique within the virtual machine and different from the primary device 'net0'.
	// +kubebuilder:validation:MinLength=1
	// +kubebuilder:validation:XValidation:rule="self != 'net0'",message="additional network devices doesn't allow net0"
	Name string `json:"name"`

	// InterfaceConfig contains all configurables a network interface can have.
	// +optional
	InterfaceConfig `json:",inline"`
}

// ProxmoxMachineStatus defines the observed state of a ProxmoxMachine.
type ProxmoxMachineStatus struct {
	// Ready indicates the Docker infrastructure has been provisioned and is ready.
	// +optional
	Ready bool `json:"ready"`

	// Addresses contains the Proxmox VM instance associated addresses.
	// +optional
	Addresses []clusterv1.MachineAddress `json:"addresses,omitempty"`

	// VMStatus is used to identify the virtual machine status.
	// +optional
	VMStatus VirtualMachineState `json:"vmStatus,omitempty"`

	// BootstrapDataProvided whether the virtual machine has an injected bootstrap data.
	// +optional
	BootstrapDataProvided *bool `json:"bootstrapDataProvided,omitempty"`

	// IPAddresses are the IP addresses used to access the virtual machine.
	// +optional
	IPAddresses map[string]IPAddress `json:"ipAddresses,omitempty"`

	// Network returns the network status for each of the machine's configured.
	// network interfaces.
	// +optional
	Network []NetworkStatus `json:"network,omitempty"`

	// ProxmoxNode is the name of the proxmox node, which was chosen for this
	// machine to be deployed on.
	// +optional
	ProxmoxNode *string `json:"proxmoxNode,omitempty"`

	// TaskRef is a managed object reference to a Task related to the ProxmoxMachine.
	// This value is set automatically at runtime and should not be set or
	// modified by users.
	// +optional
	TaskRef *string `json:"taskRef,omitempty"`

	// RetryAfter tracks the time we can retry queueing a task.
	// +optional
	RetryAfter metav1.Time `json:"retryAfter,omitempty"`

	// FailureReason will be set in the event that there is a terminal problem
	// reconciling the Machine and will contain a succinct value suitable
	// for machine interpretation.
	//
	// This field should not be set for transitive errors that a controller
	// faces that are expected to be fixed automatically over
	// time (like service outages), but instead indicate that something is
	// fundamentally wrong with the Machine's spec or the configuration of
	// the controller, and that manual intervention is required. Examples
	// of terminal errors would be invalid combinations of settings in the
	// spec, values that are unsupported by the controller, or the
	// responsible controller itself being critically misconfigured.
	//
	// Any transient errors that occur during the reconciliation of ProxmoxMachines
	// can be added as events to the ProxmoxMachine object and/or logged in the
	// controller's output.
	// +optional
	FailureReason *clusterapierrors.MachineStatusError `json:"failureReason,omitempty"`

	// FailureMessage will be set in the event that there is a terminal problem
	// reconciling the Machine and will contain a more verbose string suitable
	// for logging and human consumption.
	//
	// This field should not be set for transitive errors that a controller
	// faces that are expected to be fixed automatically over
	// time (like service outages), but instead indicate that something is
	// fundamentally wrong with the Machine's spec or the configuration of
	// the controller, and that manual intervention is required. Examples
	// of terminal errors would be invalid combinations of settings in the
	// spec, values that are unsupported by the controller, or the
	// responsible controller itself being critically misconfigured.
	//
	// Any transient errors that occur during the reconciliation of ProxmoxMachines
	// can be added as events to the ProxmoxMachine object and/or logged in the
	// controller's output.
	// +optional
	FailureMessage *string `json:"failureMessage,omitempty"`

	// Conditions defines current service state of the ProxmoxMachine.
	// +optional
	Conditions clusterv1.Conditions `json:"conditions,omitempty"`
}

// IPAddress defines the IP addresses of a network interface.
type IPAddress struct {
	// IPV4 is the IPv4 address.
	// +optional
	IPV4 string `json:"ipv4,omitempty"`

	// IPV6 is the IPv6 address.
	// +optional
	IPV6 string `json:"ipv6,omitempty"`
}

// VMIDRange defines the range of VMIDs to use for VMs.
type VMIDRange struct {
	// VMIDRangeStart is the start of the VMID range to use for VMs.
	// +kubebuilder:validation:Minimum=100
	// +kubebuilder:validation:ExclusiveMinimum=false
	// +kubebuilder:validation:Maximum=999999999
	// +kubebuilder:validation:ExclusiveMaximum=false
	// +kubebuilder:validation:Required
	Start int64 `json:"start"`

	// VMIDRangeEnd is the end of the VMID range to use for VMs.
	// Only used if VMIDRangeStart is set.
	// +kubebuilder:validation:Minimum=100
	// +kubebuilder:validation:ExclusiveMinimum=false
	// +kubebuilder:validation:Maximum=999999999
	// +kubebuilder:validation:ExclusiveMaximum=false
	// +kubebuilder:validation:Required
	End int64 `json:"end"`
}

<<<<<<< HEAD
=======
// MetadataSettings defines the metadata settings for the machine.
type MetadataSettings struct {
	// ProviderIDInjection enables the injection of the `providerID` into the cloudinit metadata.
	// this will basically set the `provider-id` field in the metadata to `proxmox://<instanceID>`.
	// +optional
	ProviderIDInjection bool `json:"providerIDInjection,omitempty"`
}

>>>>>>> 96eeffdf
// +kubebuilder:object:root=true
// +kubebuilder:storageversion
// +kubebuilder:subresource:status
// +kubebuilder:resource:path=proxmoxmachines,scope=Namespaced,categories=cluster-api;proxmox,shortName=moxm
// +kubebuilder:printcolumn:name="Cluster",type="string",JSONPath=".metadata.labels.cluster\\.x-k8s\\.io/cluster-name",description="Cluster to which this ProxmoxMachine belongs"
// +kubebuilder:printcolumn:name="Ready",type="string",JSONPath=".status.ready",description="Machine ready status"
// +kubebuilder:printcolumn:name="Node",type="string",JSONPath=".status.proxmoxNode",description="Proxmox Node that the machine was deployed on"
// +kubebuilder:printcolumn:name="Provider_ID",type="string",JSONPath=".spec.providerID",description="Provider ID"
// +kubebuilder:printcolumn:name="Machine",type="string",JSONPath=".metadata.ownerReferences[?(@.kind==\"Machine\")].name",description="Machine object which owns with this ProxmoxMachine"

// ProxmoxMachine is the Schema for the proxmoxmachines API.
type ProxmoxMachine struct {
	metav1.TypeMeta   `json:",inline"`
	metav1.ObjectMeta `json:"metadata,omitempty"`

	// +kubebuilder:validation:XValidation:rule="self.full && self.format != ''",message="Must set full=true when specifying format"
	Spec   ProxmoxMachineSpec   `json:"spec,omitempty"`
	Status ProxmoxMachineStatus `json:"status,omitempty"`
}

//+kubebuilder:object:root=true

// ProxmoxMachineList contains a list of ProxmoxMachine.
type ProxmoxMachineList struct {
	metav1.TypeMeta `json:",inline"`
	metav1.ListMeta `json:"metadata,omitempty"`
	Items           []ProxmoxMachine `json:"items"`
}

// GetConditions returns the observations of the operational state of the ProxmoxMachine resource.
func (r *ProxmoxMachine) GetConditions() clusterv1.Conditions {
	return r.Status.Conditions
}

// SetConditions sets the underlying service state of the ProxmoxMachine to the predescribed clusterv1.Conditions.
func (r *ProxmoxMachine) SetConditions(conditions clusterv1.Conditions) {
	r.Status.Conditions = conditions
}

// GetVirtualMachineID get the Proxmox "vmid".
func (r *ProxmoxMachine) GetVirtualMachineID() int64 {
	if r.Spec.VirtualMachineID != nil {
		return *r.Spec.VirtualMachineID
	}
	return -1
}

// GetTemplateID get the Proxmox template "vmid" used to provision this machine.
func (r *ProxmoxMachine) GetTemplateID() int32 {
	if r.Spec.TemplateID != nil {
		return *r.Spec.TemplateID
	}
	return -1
}

// GetNode get the Proxmox node used to provision this machine.
func (r *ProxmoxMachine) GetNode() string {
	return r.Spec.SourceNode
}

// FormatSize returns the format required for the Proxmox API.
func (d *DiskSize) FormatSize() string {
	return fmt.Sprintf("%dG", d.SizeGB)
}

func init() {
	objectTypes = append(objectTypes, &ProxmoxMachine{}, &ProxmoxMachineList{})
}<|MERGE_RESOLUTION|>--- conflicted
+++ resolved
@@ -106,11 +106,8 @@
 	// +kubebuilder:validation:XValidation:rule="self.end >= self.start",message="end should be greater than or equal to start"
 	VMIDRange *VMIDRange `json:"vmIDRange,omitempty"`
 
-<<<<<<< HEAD
-=======
 	// Checks defines possibles checks to skip.
 	// +optional
->>>>>>> 96eeffdf
 	Checks *ProxmoxMachineChecks `json:"checks,omitempty"`
 
 	// MetadataSettings defines the metadata settings for this machine's VM.
@@ -506,8 +503,6 @@
 	End int64 `json:"end"`
 }
 
-<<<<<<< HEAD
-=======
 // MetadataSettings defines the metadata settings for the machine.
 type MetadataSettings struct {
 	// ProviderIDInjection enables the injection of the `providerID` into the cloudinit metadata.
@@ -516,7 +511,6 @@
 	ProviderIDInjection bool `json:"providerIDInjection,omitempty"`
 }
 
->>>>>>> 96eeffdf
 // +kubebuilder:object:root=true
 // +kubebuilder:storageversion
 // +kubebuilder:subresource:status
