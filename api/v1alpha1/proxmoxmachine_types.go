--- conflicted
+++ resolved
@@ -109,13 +109,11 @@
 	// +optional
 	Network *NetworkSpec `json:"network,omitempty"`
 
-<<<<<<< HEAD
 	// VMIDRange is the range of VMIDs to use for VMs.
 	// +optional
 	VMIDRange *VMIDRange `json:"vmidRange,omitempty"`
-=======
+
 	Checks *ProxmoxMachineChecks `json:"checks,omitempty"`
->>>>>>> 0d011ceb
 }
 
 // Storage is the physical storage on the node.
